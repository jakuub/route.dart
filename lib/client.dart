// Copyright (c) 2013, the Dart project authors.  Please see the AUTHORS file
// for details. All rights reserved. Use of this source code is governed by a
// BSD-style license that can be found in the LICENSE file.

library route.client;

import 'dart:async';
import 'dart:html';
import 'dart:math';

import 'package:logging/logging.dart';

import 'src/utils.dart';

import 'link_matcher.dart';
import 'click_handler.dart';
import 'url_matcher.dart';
export 'url_matcher.dart';
import 'url_template.dart';

part 'route_handle.dart';


final _logger = new Logger('route');
const _PATH_SEPARATOR = '.';

typedef void RoutePreEnterEventHandler(RoutePreEnterEvent event);
typedef void RouteEnterEventHandler(RouteEnterEvent event);
typedef void RoutePreLeaveEventHandler(RoutePreLeaveEvent event);
typedef void RouteLeaveEventHandler(RouteLeaveEvent event);

/**
 * [Route] represents a node in the route tree.
 */
abstract class Route {
  /**
   * Name of the route. Used when querying routes.
   */
  String get name;

  /**
   * A path fragment [UrlMatcher] for this route.
   */
  UrlMatcher get path;

  /**
   * Parent route in the route tree.
   */
  Route get parent;

  /**
   * Indicates whether this route is currently active. Root route is always
   * active.
   */
  bool get isActive;

  /**
   * Returns parameters for the currently active route. If the route is not
   * active the getter returns null.
   */
  Map get parameters;

  /**
   * Whether to trigger the leave event when only the parameters change.
   */
  bool get dontLeaveOnParamChanges;

  /**
   * Returns a stream of [RouteEnterEvent] events. The [RouteEnterEvent] event
   * is fired when route has already been made active, but before subroutes
   * are entered. The event starts at the root and propagates from parent to
   * child routes.
   */
  @Deprecated("use [onEnter] instead.")
  Stream<RouteEnterEvent> get onRoute;

  /**
   * Returns a stream of [RoutePreEnterEvent] events. The [RoutePreEnterEvent]
   * event is fired when the route is matched during the routing, but before
   * any previous routes were left, or any new routes were entered. The event
   * starts at the root and propagates from parent to child routes.
   *
   * At this stage it's possible to veto entering of the route by calling
   * [RoutePreEnterEvent.allowEnter] with a [Future] returns a boolean value
   * indicating whether enter is permitted (true) or not (false).
   */
  Stream<RoutePreEnterEvent> get onPreEnter;

  /**
   * Returns a stream of [RoutePreLeaveEvent] events. The [RoutePreLeaveEvent]
   * event is fired when the route is NOT matched during the routing, but before
   * any routes are actually left, or any new routes were entered.
   *
   * At this stage it's possible to veto leaving of the route by calling
   * [RoutePreLeaveEvent.allowLeave] with a [Future] returns a boolean value
   * indicating whether enter is permitted (true) or not (false).
   */
  Stream<RoutePreLeaveEvent> get onPreLeave;

  /**
   * Returns a stream of [RouteLeaveEvent] events. The [RouteLeaveEvent]
   * event is fired when the route is being left. The event starts at the leaf
   * route and propagates from child to parent routes.
   *
   * At this stage it's possible to veto leaving of the route by calling
   * [RouteLeaveEvent.allowLeave] with a [Future] returns a boolean value
   * indicating whether leave is permitted (true) or not (false).
   *
   * Note: that once child routes have been notified of the leave they will not
   * be notified of the subsequent veto by any parent route. See:
   * https://github.com/angular/route.dart/issues/28
   */
  Stream<RouteLeaveEvent> get onLeave;

  /**
   * Returns a stream of [RouteEnterEvent] events. The [RouteEnterEvent] event
   * is fired when route has already been made active, but before subroutes
   * are entered.  The event starts at the root and propagates from parent
   * to child routes.
   */
  Stream<RouteEnterEvent> get onEnter;

  void addRoute({String name, Pattern path, bool defaultRoute: false,
        RouteEnterEventHandler enter, RoutePreEnterEventHandler preEnter,
        RoutePreLeaveEventHandler preLeave, RouteLeaveEventHandler leave,
        mount, dontLeaveOnParamChanges: false});

  /**
   * Queries sub-routes using the [routePath] and returns the matching [Route].
   *
   * [routePath] is a dot-separated list of route names. Ex: foo.bar.baz, which
   * means that current route should contain route named 'foo', the 'foo' route
   * should contain route named 'bar', and so on.
   *
   * If no match is found then [:null:] is returned.
   */
  @Deprecated("use [findRoute] instead.")
  Route getRoute(String routePath);

  /**
   * Queries sub-routes using the [routePath] and returns the matching [Route].
   *
   * [routePath] is a dot-separated list of route names. Ex: foo.bar.baz, which
   * means that current route should contain route named 'foo', the 'foo' route
   * should contain route named 'bar', and so on.
   *
   * If no match is found then [:null:] is returned.
   */
  Route findRoute(String routePath);

  /**
   * Create an return a new [RouteHandle] for this route.
   */
  RouteHandle newHandle();

  String toString() => '[Route: $name]';
}

/**
 * Route is a node in the tree of routes. The edge leading to the route is
 * defined by path.
 */
class RouteImpl extends Route {
  @override
  final String name;
  @override
  final UrlMatcher path;
  @override
  final RouteImpl parent;

  final _routes = <String, RouteImpl>{};
  final StreamController<RouteEnterEvent> _onEnterController;
  final StreamController<RoutePreEnterEvent> _onPreEnterController;
  final StreamController<RoutePreLeaveEvent> _onPreLeaveController;
  final StreamController<RouteLeaveEvent> _onLeaveController;
  RouteImpl _defaultRoute;
  RouteImpl _currentRoute;
  RouteEvent _lastEvent;
  @override
  final bool dontLeaveOnParamChanges;

  @override
  @Deprecated("use [onEnter] instead.")
  Stream<RouteEvent> get onRoute => onEnter;
  @override
  Stream<RouteEvent> get onPreEnter => _onPreEnterController.stream;
  @override
  Stream<RouteEvent> get onPreLeave => _onPreLeaveController.stream;
  @override
  Stream<RouteEvent> get onLeave => _onLeaveController.stream;
  @override
  Stream<RouteEvent> get onEnter => _onEnterController.stream;

  RouteImpl._new({this.name, this.path, this.parent,
                 this.dontLeaveOnParamChanges: false})
      : _onEnterController =
            new StreamController<RouteEnterEvent>.broadcast(sync: true),
        _onPreEnterController =
            new StreamController<RoutePreEnterEvent>.broadcast(sync: true),
        _onPreLeaveController =
            new StreamController<RoutePreLeaveEvent>.broadcast(sync: true),
        _onLeaveController =
            new StreamController<RouteLeaveEvent>.broadcast(sync: true);

  @override
  void addRoute({String name, Pattern path, bool defaultRoute: false,
      RouteEnterEventHandler enter, RoutePreEnterEventHandler preEnter,
      RoutePreLeaveEventHandler preLeave, RouteLeaveEventHandler leave,
      mount, dontLeaveOnParamChanges: false}) {
    if (name == null) {
      throw new ArgumentError('name is required for all routes');
    }
    if (name.contains(_PATH_SEPARATOR)) {
      throw new ArgumentError('name cannot contain dot.');
    }
    if (_routes.containsKey(name)) {
      throw new ArgumentError('Route $name already exists');
    }

    var matcher = path is UrlMatcher ? path : new UrlTemplate(path.toString());

    var route = new RouteImpl._new(name: name, path: matcher, parent: this,
        dontLeaveOnParamChanges: dontLeaveOnParamChanges);

    route..onPreEnter.listen(preEnter)
         ..onPreLeave.listen(preLeave)
         ..onEnter.listen(enter)
         ..onLeave.listen(leave);

    if (mount != null) {
      if (mount is Function) {
        mount(route);
      } else if (mount is Routable) {
        mount.configureRoute(route);
      }
    }

    if (defaultRoute) {
      if (_defaultRoute != null) {
        throw new StateError('Only one default route can be added.');
      }
      _defaultRoute = route;
    }
    _routes[name] = route;
  }

  @override
  Route getRoute(String routePath) => findRoute(routePath);

  @override
  Route findRoute(String routePath) {
    var routeName = routePath.split(_PATH_SEPARATOR).first;
    if (!_routes.containsKey(routeName)) {
      _logger.warning('Invalid route name: $routeName $_routes');
      return null;
    }
    var routeToGo = _routes[routeName];
    var childPath = routePath.substring(routeName.length);
    return childPath.isEmpty ? routeToGo :
        routeToGo.getRoute(childPath.substring(1));
  }

  String _getHead(String tail, Map queryParams) {
    if (parent == null) return tail;
    if (parent._currentRoute == null) {
      throw new StateError('Router $parent has no current router.');
    }
    _populateQueryParams(parent._currentRoute._lastEvent.parameters,
        parent._currentRoute, queryParams);
    return parent._getHead(parent._currentRoute._reverse(tail), queryParams);
  }

  String _getTailUrl(String routePath, Map parameters, Map queryParams) {
    var routeName = routePath.split('.').first;
    if (!_routes.containsKey(routeName)) {
      throw new StateError('Invalid route name: $routeName');
    }
    var routeToGo = _routes[routeName];
    var tail = '';
    var childPath = routePath.substring(routeName.length);
    if (childPath.isNotEmpty) {
      tail = routeToGo._getTailUrl(
          childPath.substring(1), parameters, queryParams);
    }
    _populateQueryParams(parameters, routeToGo, queryParams);
    return routeToGo.path.reverse(
        parameters: _joinParams(parameters, routeToGo._lastEvent), tail: tail);
  }

  void _populateQueryParams(Map parameters, Route route, Map queryParams) {
    parameters.keys.forEach((String prefixedKey) {
      if (prefixedKey.startsWith('${route.name}.')) {
        var key = prefixedKey.substring('${route.name}.'.length);
        if (!route.path.urlParameterNames().contains(key)) {
          queryParams[prefixedKey] = parameters[prefixedKey];
        }
      }
    });
  }

  Map _joinParams(Map parameters, RouteEvent lastEvent) => lastEvent == null
      ? parameters
      : new Map.from(lastEvent.parameters)..addAll(parameters);

  /**
   * Returns a URL for this route. The tail (url generated by the child path)
   * will be passes to the UrlMatcher to be properly appended in the
   * right place.
   */
  String _reverse(String tail) =>
      path.reverse(parameters: _lastEvent.parameters, tail: tail);

  /**
   * Create an return a new [RouteHandle] for this route.
   */
  @override
  RouteHandle newHandle() {
    _logger.finest('newHandle for $this');
    return new RouteHandle._new(this);
  }

  /**
   * Indicates whether this route is currently active. Root route is always
   * active.
   */
  @override
  bool get isActive =>
      parent == null ? true : identical(parent._currentRoute, this);

  /**
   * Returns parameters for the currently active route. If the route is not
   * active the getter returns null.
   */
  @override
  Map get parameters {
    if (isActive) {
      return _lastEvent == null ? {} : new Map.from(_lastEvent.parameters);
    }
    return null;
  }
}

/**
 * Route enter or leave event.
 */
abstract class RouteEvent {
  final String path;
  final Map parameters;
  final Route route;

  RouteEvent(this.path, this.parameters, this.route);
}

class RoutePreEnterEvent extends RouteEvent {
  final _allowEnterFutures = <Future<bool>>[];

  RoutePreEnterEvent(path, parameters, route)  : super(path, parameters, route);

  RoutePreEnterEvent._fromMatch(_Match m)
      : this(m.urlMatch.tail, m.urlMatch.parameters, m.route);

  /**
   * Can be called on enter with the future which will complete with a boolean
   * value allowing ([:true:]) or disallowing ([:false:]) the current
   * navigation.
   */
  void allowEnter(Future<bool> allow) {
    _allowEnterFutures.add(allow);
  }
}

class RouteEnterEvent extends RouteEvent {

  RouteEnterEvent(path, parameters, route)  : super(path, parameters, route);

  RouteEnterEvent._fromMatch(_Match m)
      : this(m.urlMatch.match, m.urlMatch.parameters, m.route);
}

class RouteLeaveEvent extends RouteEvent {
  RouteLeaveEvent(path, parameters, route)  : super(path, parameters, route);

  RouteLeaveEvent _clone() => new RouteLeaveEvent(path, parameters, route);
}

class RoutePreLeaveEvent extends RouteEvent {
  final _allowLeaveFutures = <Future<bool>>[];

  RoutePreLeaveEvent(path, parameters, route)  : super(path, parameters, route);

  /**
   * Can be called with the future which will complete with a boolean
   * value allowing ([:true:]) or disallowing ([:false:]) the current
   * navigation.
   */
  void allowLeave(Future<bool> allow) {
    _allowLeaveFutures.add(allow);
  }

  RoutePreLeaveEvent _clone() => new RoutePreLeaveEvent(path, parameters, route);
}

/**
 * Event emitted when routing starts.
 */
class RouteStartEvent {
  /**
   * URI that was passed to [Router.route].
   */
  final String uri;

  /**
   * Future that completes to a boolean value of whether the routing was
   * successful.
   */
  final Future<bool> completed;

  RouteStartEvent._new(this.uri, this.completed);
}

abstract class Routable {
  void configureRoute(Route router);
}

/**
 * Stores a set of [UrlPattern] to [Handler] associations and provides methods
 * for calling a handler for a URL path, listening to [Window] history events,
 * and creating HTML event handlers that navigate to a URL.
 */
class Router {
  final bool _useFragment;
  final Window _window;
  final Route root;
  final _onRouteStart =
      new StreamController<RouteStartEvent>.broadcast(sync: true);
  final bool sortRoutes;
  bool _listen = false;
  WindowClickHandler _clickHandler;

  /**
   * [useFragment] determines whether this Router uses pure paths with
   * [History.pushState] or paths + fragments and [Location.assign]. The default
   * value is null which then determines the behavior based on
   * [History.supportsState].
   */
  Router({bool useFragment, Window windowImpl, bool sortRoutes: true,
         RouterLinkMatcher linkMatcher, WindowClickHandler clickHandler})
      : this._init(null, useFragment: useFragment, windowImpl: windowImpl,
          sortRoutes: sortRoutes, linkMatcher: linkMatcher, clickHandler: clickHandler);


  Router._init(Router parent, {bool useFragment, Window windowImpl,
      this.sortRoutes, RouterLinkMatcher linkMatcher,
      WindowClickHandler clickHandler})
      : _useFragment = (useFragment == null)
            ? !History.supportsState
            : useFragment,
        _window = (windowImpl == null) ? window : windowImpl,
        root = new RouteImpl._new() {
    var lm = linkMatcher == null ? new DefaultRouterLinkMatcher() : linkMatcher;
    _clickHandler = clickHandler == null ?
        new DefaultWindowClickHandler(lm, this, _useFragment, _window, _normalizeHash) : clickHandler;
  }

  /**
   * A stream of route calls.
   */
  Stream<RouteStartEvent> get onRouteStart => _onRouteStart.stream;

  /**
   * Finds a matching [Route] added with [addRoute], parses the path
   * and invokes the associated callback.
   *
   * This method does not perform any navigation, [go] should be used for that.
   * This method is used to invoke a handler after some other code navigates the
   * window, such as [listen].
   */
  Future<bool> route(String path, {Route startingFrom}) {
    var future = _route(path, startingFrom);
    _onRouteStart.add(new RouteStartEvent._new(path, future));
    return future;
  }

  Future<bool> _route(String path, Route startingFrom) {
    var baseRoute = startingFrom == null ? root : _dehandle(startingFrom);
    var trimmedActivePath = startingFrom != null ?
        activePath.skip(activePath.indexOf(baseRoute) + 1).toList() : activePath;
    var treePath = _matchingTreePath(path, baseRoute);
    var mustLeave = trimmedActivePath;
    var leaveBase = baseRoute;
    for (var i = 0, ll = min(trimmedActivePath.length, treePath.length); i < ll; i++) {
      if (mustLeave.first == treePath[i].route &&
          (treePath[i].route.dontLeaveOnParamChanges ||
              !_paramsChanged(treePath[i].route, treePath[i].urlMatch))) {
        mustLeave = mustLeave.skip(1);
        leaveBase = leaveBase._currentRoute;
      } else {
        break;
      }
    }
    return _preLeave(path, mustLeave, treePath, leaveBase, trimmedActivePath, baseRoute);
  }

  Future<bool> _preLeave(String path, Iterable<Route> mustLeave,
      List<_Match> treePath, Route leaveBase, List<RouteImpl> activePath,
      RouteImpl baseRoute) {
    // Reverse the list to ensure child is left before the parent.
    mustLeave = mustLeave.toList().reversed;

    var preLeaving = <Future<bool>>[];
    mustLeave.forEach((toLeave) {
      var event = new RoutePreLeaveEvent('', {}, toLeave);
      toLeave._onPreLeaveController.add(event);
      preLeaving.addAll(event._allowLeaveFutures);
    });
    return Future.wait(preLeaving).then((List<bool> results) {
      if (!results.any((r) => r == false)) {
        var leaveFn = ()  =>_leave(mustLeave, leaveBase);

<<<<<<< HEAD
        return _preEnter(path, treePath, activePath, baseRoute);
=======
        return _preEnter(path, treePath, leaveFn);
>>>>>>> 044c5739
      }
      return new Future.value(false);
    });
  }

  void _leave(Iterable<Route> mustLeave, Route leaveBase) {
    mustLeave.forEach((toLeave) {
      var event = new RouteLeaveEvent('', {}, toLeave);
      toLeave._onLeaveController.add(event);
    });
    if (!mustLeave.isEmpty) {
      _unsetAllCurrentRoutesRecursively(leaveBase);
    }
  }

  void _unsetAllCurrentRoutesRecursively(RouteImpl r) {
    if (r._currentRoute != null) {
      _unsetAllCurrentRoutesRecursively(r._currentRoute);
      r._currentRoute = null;
    }
  }

<<<<<<< HEAD
  Future<bool> _preEnter(String path, List<_Match> treePath,
      List<Route> activePath, RouteImpl baseRoute) {
=======
  Future<bool> _preEnter(String path, List<_Match> treePath, Function leaveFn) {
>>>>>>> 044c5739
    var toEnter = treePath;
    var tail = path;
    var enterBase = baseRoute;
    for (var i = 0, ll = min(toEnter.length, activePath.length); i < ll; i++) {
      if (toEnter.first.route == activePath[i] &&
          !_paramsChanged(activePath[i], treePath[i].urlMatch)) {
        tail = treePath[i].urlMatch.tail;
        toEnter = toEnter.skip(1);
        enterBase = enterBase._currentRoute;
      } else {
        break;
      }
    }
    if (toEnter.isEmpty) {
      leaveFn();
      return new Future.value(true);
    }

    var preEnterFutures = <Future<bool>>[];
    toEnter.forEach((_Match matchedRoute) {
      var preEnterEvent = new RoutePreEnterEvent._fromMatch(matchedRoute);
      matchedRoute.route._onPreEnterController.add(preEnterEvent);
      preEnterFutures.addAll(preEnterEvent._allowEnterFutures);
    });
    return Future.wait(preEnterFutures).then((List<bool> results) {
      if (!results.any((v) => v == false)) {
        leaveFn();
        _enter(enterBase, toEnter, tail);
        return new Future.value(true);
      }
      return new Future.value(false);
    });
  }

  _enter(RouteImpl startingFrom, Iterable<_Match> treePath, String path) {
    var base = startingFrom;
    treePath.forEach((_Match matchedRoute) {
      var event = new RouteEnterEvent._fromMatch(matchedRoute);
      base._currentRoute = matchedRoute.route;
      base._currentRoute._lastEvent = event;
      matchedRoute.route._onEnterController.add(event);
      base = matchedRoute.route;
    });
  }

  List _matchingRoutes(String path, RouteImpl baseRoute) {
    var routes = baseRoute._routes.values
        .where((r) => r.path.match(path) != null)
        .toList();

    return sortRoutes ?
        (routes..sort((r1, r2) => r1.path.compareTo(r2.path))) : routes;
  }

  List<_Match> _matchingTreePath(String path, RouteImpl baseRoute) {
    final treePath = <_Match>[];
    Route matchedRoute;
    do {
      matchedRoute = null;
      List matchingRoutes = _matchingRoutes(path, baseRoute);
      if (matchingRoutes.isNotEmpty) {
        if (matchingRoutes.length > 1) {
          _logger.warning("More than one route matches $path $matchingRoutes");
        }
        matchedRoute = matchingRoutes.first;
      } else {
        if (baseRoute._defaultRoute != null) {
          matchedRoute = baseRoute._defaultRoute;
        }
      }
      if (matchedRoute != null) {
        var match = _getMatch(matchedRoute, path);
        treePath.add(new _Match(matchedRoute, match));
        baseRoute = matchedRoute;
        path = match.tail;
      }
    } while (matchedRoute != null);
    return treePath;
  }

  bool _paramsChanged(RouteImpl route, UrlMatch match) {
    var lastEvent = route._lastEvent;
    return lastEvent == null || lastEvent.path != match.match ||
        !mapsShallowEqual(lastEvent.parameters, match.parameters);
  }

  /// Navigates to a given relative route path, and parameters.
  Future go(String routePath, Map parameters,
            {Route startingFrom, bool replace: false}) {
    var queryParams = {};
    var baseRoute = startingFrom == null ? this.root : _dehandle(startingFrom);
    var newTail = baseRoute._getTailUrl(routePath, parameters, queryParams) +
        _buildQuery(queryParams);
    String newUrl = baseRoute._getHead(newTail, queryParams);
    _logger.finest('go $newUrl');
    return route(newTail, startingFrom: baseRoute).then((success) {
      if (success) _go(newUrl, null, replace);
      return success;
    });
  }

  /// Returns an absolute URL for a given relative route path and parameters.
  String url(String routePath, {Route startingFrom, Map parameters}) {
    var baseRoute = startingFrom == null ? this.root : _dehandle(startingFrom);
    parameters = parameters == null ? {} : parameters;
    var queryParams = {};
    var tail = baseRoute._getTailUrl(routePath, parameters, queryParams);
    return (_useFragment ? '#' : '') + baseRoute._getHead(tail, queryParams) +
        _buildQuery(queryParams);
  }

  String _buildQuery(Map queryParams) {
    if (queryParams.isEmpty) return '';
    var query = queryParams.keys.map((key) =>
        '$key=${Uri.encodeComponent(queryParams[key])}').join('&');
    return '?$query';
  }

  Route _dehandle(Route r) => r is RouteHandle ? r._getHost(r): r;

  UrlMatch _getMatch(Route route, String path) {
    var match = route.path.match(path);
    // default route
    if (match == null) return new UrlMatch('', '', {});
    match.parameters.addAll(_parseQuery(route, path));
    return match;
  }

  Map _parseQuery(Route route, String path) {
    var params = {};
    if (path.indexOf('?') == -1) return params;
    var queryStr = path.substring(path.indexOf('?') + 1);
    queryStr.split('&').forEach((String keyValPair) {
      List<String> keyVal = _parseKeyVal(keyValPair);
      if (keyVal[0].startsWith('${route.name}.')) {
        var key = keyVal[0].substring('${route.name}.'.length);
        if (key.isNotEmpty) params[key] = Uri.decodeComponent(keyVal[1]);
      }
    });
    return params;
  }

  List<String> _parseKeyVal(kvPair) {
    if (kvPair.isEmpty) {
      return const ['', ''];
    }
    var splitPoint = kvPair.indexOf('=');

    return (splitPoint == -1) ?
        [kvPair, '']
        : [kvPair.substring(0, splitPoint), kvPair.substring(splitPoint + 1)];
  }

  /**
   * Listens for window history events and invokes the router. On older
   * browsers the hashChange event is used instead.
   */
  void listen({bool ignoreClick: false, Element appRoot}) {
    _logger.finest('listen ignoreClick=$ignoreClick');
    if (_listen) throw new StateError('listen can only be called once');
    _listen = true;
    if (_useFragment) {
      _window.onHashChange.listen((_) {
        route(_normalizeHash(_window.location.hash)).then((allowed) {
          // if not allowed, we need to restore the browser location
          if (!allowed) _window.history.back();
        });
      });
      route(_normalizeHash(_window.location.hash));
    } else {
      String getPath() =>
          '${_window.location.pathname}${_window.location.hash}';

      _window.onPopState.listen((_) {
        route(getPath()).then((allowed) {
          // if not allowed, we need to restore the browser location
          if (!allowed) _window.history.back();
        });
      });
      route(getPath());
    }
    if (!ignoreClick) {
      if (appRoot == null) appRoot = _window.document.documentElement;
      _logger.finest('listen on win');
      appRoot.onClick
          .where((MouseEvent e) => !(e.ctrlKey || e.metaKey || e.shiftKey))
          .listen(_clickHandler);
    }
  }

  String _normalizeHash(String hash) => hash.isEmpty ? '' : hash.substring(1);

  /**
   * Navigates the browser to the path produced by [url] with [args] by calling
   * [History.pushState], then invokes the handler associated with [url].
   *
   * On older browsers [Location.assign] is used instead with the fragment
   * version of the UrlPattern.
   */
  Future<bool> gotoUrl(String url) =>
      route(url).then((success) {
        if (success) _go(url, null, false);
      });

  void _go(String path, String title, bool replace) {
    if (_useFragment) {
      if (replace) {
        _window.location.replace('#$path');
      } else {
        _window.location.assign('#$path');
      }
      if (title != null) {
        (_window.document as HtmlDocument).title = title;
      }
    } else {
      if (title == null) {
        title = _window.document.title;
      }
      if (replace) {
        _window.history.replaceState(null, title, path);
      } else {
        _window.history.pushState(null, title, path);
      }
    }
  }

  /**
   * Returns the current active route path in the route tree.
   * Excludes the root path.
   */
  List<Route> get activePath {
    var res = <RouteImpl>[];
    var route = root;
    while (route._currentRoute != null) {
      route = route._currentRoute;
      res.add(route);
    }
    return res;
  }

  /**
   * A shortcut for router.root.findRoute().
   */
  Route findRoute(String routePath) => root.findRoute(routePath);
}

class _Match {
  final RouteImpl route;
  final UrlMatch urlMatch;

  _Match(this.route, this.urlMatch);

  toString() => route.toString();
}<|MERGE_RESOLUTION|>--- conflicted
+++ resolved
@@ -517,11 +517,7 @@
       if (!results.any((r) => r == false)) {
         var leaveFn = ()  =>_leave(mustLeave, leaveBase);
 
-<<<<<<< HEAD
-        return _preEnter(path, treePath, activePath, baseRoute);
-=======
-        return _preEnter(path, treePath, leaveFn);
->>>>>>> 044c5739
+        return _preEnter(path, treePath, activePath, baseRoute, leaveFn);
       }
       return new Future.value(false);
     });
@@ -544,12 +540,8 @@
     }
   }
 
-<<<<<<< HEAD
   Future<bool> _preEnter(String path, List<_Match> treePath,
-      List<Route> activePath, RouteImpl baseRoute) {
-=======
-  Future<bool> _preEnter(String path, List<_Match> treePath, Function leaveFn) {
->>>>>>> 044c5739
+      List<Route> activePath, RouteImpl baseRoute, Function leaveFn) {
     var toEnter = treePath;
     var tail = path;
     var enterBase = baseRoute;
